--- conflicted
+++ resolved
@@ -680,12 +680,8 @@
      * @throws IllegalArgumentException if the provided Path object does not represent a directory
      * @since 2.3.0
      */
-<<<<<<< HEAD
     public static void eachFile(final Path self, final FileType fileType, @ClosureParams(value=SimpleType.class, options="java.nio.file.Path") final Closure closure) throws IOException {
             //throws FileNotFoundException, IllegalArgumentException {
-=======
-    public static void eachFile(final Path self, final FileType fileType, final Closure closure) throws IOException {
->>>>>>> 1776e97f
         checkDir(self);
 
         try ( DirectoryStream<Path> stream = Files.newDirectoryStream(self) ) {
@@ -744,12 +740,8 @@
      * @throws IllegalArgumentException if the provided Path object does not represent a directory
      * @since 2.3.0
      */
-<<<<<<< HEAD
     public static void eachFileRecurse(final Path self, final FileType fileType, final @ClosureParams(value=SimpleType.class, options="java.nio.file.Path") Closure closure) throws IOException { // throws FileNotFoundException, IllegalArgumentException {
             // throws FileNotFoundException, IllegalArgumentException {
-=======
-    public static void eachFileRecurse(final Path self, final FileType fileType, final Closure closure) throws IOException {
->>>>>>> 1776e97f
         checkDir(self);
         try ( DirectoryStream<Path> stream = Files.newDirectoryStream(self)) {
             Iterator<Path> itr = stream.iterator();
@@ -1044,12 +1036,8 @@
      * @throws IllegalArgumentException if the provided Path object does not represent a directory
      * @since 2.3.0
      */
-<<<<<<< HEAD
     public static void eachFileMatch(final Path self, final FileType fileType, final Object nameFilter, final @ClosureParams(value=SimpleType.class, options="java.nio.file.Path") Closure closure) throws IOException {
             // throws FileNotFoundException, IllegalArgumentException {
-=======
-    public static void eachFileMatch(final Path self, final FileType fileType, final Object nameFilter, final Closure closure) throws IOException {
->>>>>>> 1776e97f
         checkDir(self);
         try ( DirectoryStream<Path> stream = Files.newDirectoryStream(self) ) {
             Iterator<Path> itr = stream.iterator();
@@ -1080,12 +1068,8 @@
      * @see #eachFileMatch(Path, groovy.io.FileType, Object, groovy.lang.Closure)
      * @since 2.3.0
      */
-<<<<<<< HEAD
     public static void eachFileMatch(final Path self, final Object nameFilter, final @ClosureParams(value=SimpleType.class, options="java.nio.file.Path") Closure closure) throws IOException {
             // throws FileNotFoundException, IllegalArgumentException {
-=======
-    public static void eachFileMatch(final Path self, final Object nameFilter, final Closure closure) throws IOException {
->>>>>>> 1776e97f
         eachFileMatch(self, FileType.ANY, nameFilter, closure);
     }
 
@@ -1103,11 +1087,7 @@
      * @see #eachFileMatch(Path, groovy.io.FileType, Object, groovy.lang.Closure)
      * @since 2.3.0
      */
-<<<<<<< HEAD
     public static void eachDirMatch(final Path self, final Object nameFilter, final @ClosureParams(value=SimpleType.class, options="java.nio.file.Path") Closure closure) throws IOException {  // throws FileNotFoundException, IllegalArgumentException {
-=======
-    public static void eachDirMatch(final Path self, final Object nameFilter, final Closure closure) throws IOException {
->>>>>>> 1776e97f
         eachFileMatch(self, FileType.DIRECTORIES, nameFilter, closure);
     }
 
